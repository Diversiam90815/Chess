/*
  ==============================================================================
	Module:			IObserver
	Description:    Interface observer class used by the Observer Pattern
  ==============================================================================
*/

#pragma once

#include <json.hpp>

#include "Move.h"
#include "Parameters.h"
#include "NetworkAdapter.h"
#include "Multiplayer/RemoteMessaging/MultiplayerMessageStruct.h"
#include "Multiplayer/ConnectionStatus.h"


class IPlayerObserver
{
public:
	virtual ~IPlayerObserver() {};

	virtual void onScoreUpdate(PlayerColor player, int value)					   = 0;
	virtual void onAddCapturedPiece(PlayerColor player, PieceType captured)		   = 0;
	virtual void onRemoveLastCapturedPiece(PlayerColor player, PieceType captured) = 0;
};


class IMoveObserver
{
public:
	virtual ~IMoveObserver() {};

	virtual void onExecuteMove(const PossibleMove &move) = 0;
	virtual void onAddToMoveHistory(Move &move)			 = 0;
	virtual void onClearMoveHistory()					 = 0;
};


class IGameObserver
{
public:
	virtual ~IGameObserver() {};

	virtual void onEndGame(EndGameState state, PlayerColor winner) = 0;
	virtual void onChangeCurrentPlayer(PlayerColor player)		   = 0;
};


class IGameStateObserver
{
public:
	virtual ~IGameStateObserver() {};

	virtual void onGameStateChanged(GameState state) = 0;
};


class IRemoteReceiverObserver
{
public:
	virtual ~IRemoteReceiverObserver() {};

	virtual void onMessageReceived(MultiplayerMessageType type, std::vector<uint8_t> &message) = 0;
};


class INetworkObserver
{
public:
	virtual ~INetworkObserver() {};

	virtual void onNetworkAdapterChanged(const NetworkAdapter &adapter) = 0;
};


class IRemoteMessagesObserver
{
public:
	virtual ~IRemoteMessagesObserver() {};

	virtual void onRemoteMoveReceived(const PossibleMove &remoteMove)	= 0;
	virtual void onRemoteChatMessageReceived(const std::string &mesage) = 0;
};


class IRemoteSenderObserver
{
public:
	virtual ~IRemoteSenderObserver() {};

	virtual void onSendMessage(MultiplayerMessageType type, std::vector<uint8_t> &message) = 0;
};


class IDiscoveryObserver
{
public:
	virtual ~IDiscoveryObserver() {};

	virtual void onRemoteFound(const Endpoint &remote) = 0;
<<<<<<< HEAD
=======
	// virtual void onRemoteSelected(const std::string &remoteName) = 0;
	// virtual void onRemoteRemoved(const std::string &remoteName)	 = 0;
>>>>>>> ad85b311
};


class IConnectionStatusObserver
{
public:
	virtual ~IConnectionStatusObserver() {};

	virtual void onConnectionStateChanged(const ConnectionStatusEvent event) = 0;
};<|MERGE_RESOLUTION|>--- conflicted
+++ resolved
@@ -100,11 +100,6 @@
 	virtual ~IDiscoveryObserver() {};
 
 	virtual void onRemoteFound(const Endpoint &remote) = 0;
-<<<<<<< HEAD
-=======
-	// virtual void onRemoteSelected(const std::string &remoteName) = 0;
-	// virtual void onRemoteRemoved(const std::string &remoteName)	 = 0;
->>>>>>> ad85b311
 };
 
 
