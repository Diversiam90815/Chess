--- conflicted
+++ resolved
@@ -2,10 +2,6 @@
 <Project>
   
   <PropertyGroup>
-<<<<<<< HEAD
-	  <Version>1.0.0.485</Version>
-=======
 	  <Version>1.0.0.502</Version>
->>>>>>> ad85b311
   </PropertyGroup>
 </Project>