using ABI.Windows.Foundation;
using Chess.UI.Services;
using Chess.UI.Themes;
using Chess.UI.Themes.Interfaces;
using Chess.UI.UI;
using Chess.UI.ViewModels;
using Chess.UI.Views;
using CommunityToolkit.Mvvm.Input;
using Microsoft.Extensions.DependencyInjection;
using Microsoft.UI.Dispatching;
using Microsoft.UI.Windowing;
using Microsoft.UI.Xaml;
using Microsoft.UI.Xaml.Controls;
using System;
using System.Threading.Tasks;


namespace Chess.UI
{
    public sealed partial class MainMenuWindow : Window
    {
        private OverlappedPresenter mPresenter;

        private ChessBoardWindow _chessBoardWindow;

        private MainMenuViewModel _viewModel { get; }

        private ChessBoardViewModel _chessBoardViewModel { get; }

        private MultiplayerWindow _multiplayerWindow;

        public IAsyncRelayCommand OpenPreferencesCommand { get; }


        public MainMenuWindow()
        {
            this.InitializeComponent();

            AppWindow.SetIcon(Project.IconPath);

            _viewModel = App.Current.Services.GetService<MainMenuViewModel>();
            _chessBoardViewModel = App.Current.Services.GetService<ChessBoardViewModel>();

            this.RootGrid.DataContext = _viewModel;

            OpenPreferencesCommand = new AsyncRelayCommand(OpenPreferencesView);

            Init();
            SetWindowSize(800, 750);
        }


        private void Init()
        {
            mPresenter = AppWindow.Presenter as OverlappedPresenter;
            mPresenter.IsResizable = false;
        }


        private void SetWindowSize(double width, double height)
        {
            var hwnd = WinRT.Interop.WindowNative.GetWindowHandle(this);
            float scalingFactor = EngineAPI.GetWindowScalingFactor(hwnd);
            int scaledWidth = (int)(width * scalingFactor);
            int scaledHeight = (int)(height * scalingFactor);
            AppWindow.Resize(new(scaledWidth, scaledHeight));
        }


        private void BoardWindowClosed(object sender, WindowEventArgs args)
        {
            _chessBoardWindow.Closed -= BoardWindowClosed;
            _chessBoardWindow = null;
            _chessBoardViewModel.ResetGame();
            this.Activate();
        }


        private void MultiplayerWindowClosed(object sender, WindowEventArgs args)
        {
            _multiplayerWindow.Closed -= MultiplayerWindowClosed;
            _multiplayerWindow = null;
            this.Activate();
        }


        private void StartGameButton_Click(object sender, RoutedEventArgs e)
        {
            if (_chessBoardWindow == null)
            {
                _chessBoardWindow = App.Current.Services.GetService<ChessBoardWindow>();
                _chessBoardWindow.Activate();
                _chessBoardWindow.Closed += BoardWindowClosed;
                this.AppWindow.Hide();

                _chessBoardViewModel.StartGame();
            }
            else
            {
                _chessBoardWindow.Activate();
            }
        }


<<<<<<< HEAD
        private void SettingsButton_Click(object sender, RoutedEventArgs e)
        {
            if (_settingsWindow == null)
            {
                _settingsWindow = App.Current.Services.GetService<SettingsWindow>();
                _settingsWindow.Activate();
                _settingsWindow.Closed += SettingsWindowClosed;
                this.AppWindow.Hide();
            }
            else
            {
                _settingsWindow.Activate();
            }
        }


        private void MultiplayerButton_Click(object sender, RoutedEventArgs e)
=======
        private async void MultiplayerButton_Click(object sender, RoutedEventArgs e)
>>>>>>> ad85b311
        {
            if (_multiplayerWindow == null)
            {
                _multiplayerWindow = App.Current.Services.GetService<MultiplayerWindow>();
                _multiplayerWindow.Activate();
                _multiplayerWindow.Closed += MultiplayerWindowClosed;
                this.AppWindow.Hide();
            }
            else
            {
                _multiplayerWindow.Activate();
            }

        }


        private void QuitButton_Click(object sender, RoutedEventArgs e)
        {
            var app = Application.Current;
            app.Exit();
        }


        private async Task OpenPreferencesView()
        {
            await ShowDialogAsync<PreferencesView>(this, (p) =>
            {
                p.Width = 650;
                p.Height = 750;
                //p.AddPreferencesTab("General", typeof(GeneralPreferencesView));
                p.AddPreferencesTab("Styles", typeof(ThemePreferencesView), "\uE790");
            });
        }


        private async Task<ContentDialogResult> ShowDialogAsync<T>(Window ownwerWindow, Action<T>? initAction = null) where T : ContentDialog
        {
            var dialog = App.Current.Services.GetRequiredService<T>();
            dialog.XamlRoot = ownwerWindow.Content.XamlRoot;

            initAction?.Invoke(dialog);

            var result = await dialog.ShowAsync();
            return result;
        }
    }
}<|MERGE_RESOLUTION|>--- conflicted
+++ resolved
@@ -102,27 +102,7 @@
         }
 
 
-<<<<<<< HEAD
-        private void SettingsButton_Click(object sender, RoutedEventArgs e)
-        {
-            if (_settingsWindow == null)
-            {
-                _settingsWindow = App.Current.Services.GetService<SettingsWindow>();
-                _settingsWindow.Activate();
-                _settingsWindow.Closed += SettingsWindowClosed;
-                this.AppWindow.Hide();
-            }
-            else
-            {
-                _settingsWindow.Activate();
-            }
-        }
-
-
         private void MultiplayerButton_Click(object sender, RoutedEventArgs e)
-=======
-        private async void MultiplayerButton_Click(object sender, RoutedEventArgs e)
->>>>>>> ad85b311
         {
             if (_multiplayerWindow == null)
             {
