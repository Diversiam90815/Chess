--- conflicted
+++ resolved
@@ -35,12 +35,8 @@
 
         event Action<string> OnConnectionErrorOccured;
 
-<<<<<<< HEAD
-        event Action<Services.ChessLogicAPI.ConnectionState, string> OnConnectionStatusChanged;
-=======
         event Action<Services.EngineAPI.ConnectionState> OnConnectionStatusChanged;
 
         event Action<string> OnClientRequestedConnection;
->>>>>>> ad85b311
     }
 }