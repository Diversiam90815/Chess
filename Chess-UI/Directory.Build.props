--- conflicted
+++ resolved
@@ -2,10 +2,6 @@
 <Project>
   
   <PropertyGroup>
-<<<<<<< HEAD
-	  <Version>1.0.0.249</Version>
-=======
 	  <Version>1.0.0.255</Version>
->>>>>>> 1a9886a0
   </PropertyGroup>
 </Project>