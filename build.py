--- conflicted
+++ resolved
@@ -236,15 +236,10 @@
         projectfolderVS =  os.path.join(self.args.path_project, "Chess-Logic")
         autoCWD = AutoCWD(projectfolderVS)
 
-<<<<<<< HEAD
         self._installBoostLibraries()
 
-        prepare_cmd = f'cmake -G {PLATFORM_GENERATOR} -B build'
-        self._execute_command(prepare_cmd, "Select build generator")
-=======
         prepare_cmd = f'cmake -G {self.platform} -B build'
         self._execute_command(prepare_cmd, f"Select build generator: {self.platform}")
->>>>>>> 1a9886a0
         
         
         del autoCWD
